--- conflicted
+++ resolved
@@ -7,7 +7,6 @@
 # Ignore CSV files
 *.csv
 
-<<<<<<< HEAD
 # Ignore JSON files
 *.json
 
@@ -18,13 +17,12 @@
 logs/
 *.log
 
-=======
 # Ignore json files
 *.json
 
->>>>>>> 962d2e77
 # Ignore Parquet files
 *.parquet
+
 
 # Ignore Environment files
 *.env
